--- conflicted
+++ resolved
@@ -1,9 +1,6 @@
 #### v.4.0.7 (TBD)
-<<<<<<< HEAD
-* Bug fix: DS VR type value ending with \0 fails to serialize (#1078)
-=======
+* Bug fix: DS VR type value ending with \0 fails to serialize in JsonDicomConverter (#1078)
 * Allow disabling validation in JsonDicomConverter
->>>>>>> 97509e0f
 
 #### v.4.0.6 (8/6/2020)
 * Update to DICOM Standard 2020b.
