#### v.4.0.7 (TBD)

* Bug fix: DS VR type value ending with \0 fails to serialize in JsonDicomConverter (#1078)
* Allow disabling validation in JsonDicomConverter
<<<<<<< HEAD
* Optimize DicomTag.GetHashCode() (#1088)
=======
* Bug fix: IPv6 issue in DesktopNetworkStream
>>>>>>> 748f0e27

#### v.4.0.6 (8/6/2020)
* Update to DICOM Standard 2020b.
* Handle N-Event requests in DicomClient (required for synchronous storage commitment) (#1001)
* Bug fix: Fix DICOM Tag conversion for private tags for element numbers xxff (#1059)
* ImplicitVRLittleEndian always added to presentation context by default causes other transfer syntax to not be accepted (#1048)
* New interface IDicomNEventReportRequestProvider for DicomServer. This is necessary to handle synchronous storage commitment on server (#1055)
* Bug fix: Fix the deserialization issue in JsonDicomConverter for NaN value in VR=FL (#1063)
* Bug fix: IOException when reading/sending file > 2GB. (#1061)
* Bug fix: DicomValidator ValidateLO issue, ESC is a valid character (#1043)
* Bug fix: DicomValidation for UI when AddFile to DicomDirectory (#1053)
* Bug fix: Exception occurred in Indexer of VOISequenceLUT Class (#1062)
* Bug fix: Prevent DicomClient getting stuck when any Exception (except IOException) occurs while sending a PDU over the network (#1054)
* Bug fix: Size of uncompressed YBR_FULL_422 images is calculated wrong (#645)
* Bug fix: YBR_FULL_422 images should have a planar configuration value of zero (#1049)

#### v.4.0.5 (5/18/2020)
* Bug fix: DicomTags of ValueRepresentation LT have not been validated.
* Bug fix: Unawaited task throws unhandled exception caught in finalizer thread when stopping Dicom Server. (#1013)
* Bug fix: dependency of fo-dicom.ImageSharp nuget package was wrong. Now it also requires only netStandard1.3 (#1017)
* Bug fix: Fixed freeze when reading SQ of length 0 (#1009)
* Bug fix: DicomDictionary accessor thew exception on unknown keyword instead of returning null (#996)
* Update version of ImageSharp to rc1
* Bug fix: Comparing instance of class DicomStatus with null returned wrong value (#975)
* Bug fix: Overlay origin cannot be set correctly. (#1028)
* Add encoding to JsonDicomConverter on LO, SH and PN (#1020)

#### v.4.0.4 (1/17/2020)
* New feature: asynchronous counterparts to IDicomCEchoProvider, IDicomCFindProvider, IDicomCStoreProvider, IDicomCMoveProvider, IDicomCGetProvider and IDicomNServiceProvider
* Bug fix: Prevent SSL handshake freeze from blocking the TCP listener (#923)
* disable validation when cloning/copying existing DicomDatasets. Exceptions has been thrown when anonymizing files that contain invalid content.
* Bug fix: FileReadOption.SkipLargeTags caused that only parts of a FragmentSequece have been read, which then lead to further errors. Now the whole FragmentSequence is skipped if only one part of this sequence is skipped.
* Bug fix: Exception when anonymizing private tags, where the value representation is not known.
* Implementation of IImage with ImageSharp, which is pure managed and can be used on any operation system. (#693)
* Add link to wiki entry in DicomCodecException (#948)
* Bug fix: DicomDataset.TryGetString throws if the element is an empty number-based element (#932)
* Bug fix: Some continuations in the new DicomClient were not properly marked with ConfigureAwait, which could cause trouble
* Bug fix: VOI LUT was not applied correctly (#949)
* Add ReferencedFilmSessionSequence in N-Create message of BasicFilmBox (#967)
* Bug fix: Exception when cloning to Jpeg Process2_4 when parameters are set to null.

#### v.4.0.3 (9/21/2019)
* Bug fix: Exception when adding an element of VR UR/UT/LT/ST with empty value (#915)
* Bug fix: Exception when opening a file with FileReadOption.SkipLargeTags (#893)
* Bug fix: Do not open new associations on the existing TCP connection (#896)
* Bug fix: Broken images when transcoding to JpegProces14 (#921)
* New feature: Add the ability to enforce a maximum number of DICOM requests per association to the new DICOM client (#898)
* Add AutoValidate property also to DicomDirectory class.
* Add support for timeout detection on DICOM requests. Events on Requests and DicomClient are thrown in case of timeout (#666, #236)
* New Option MaxPDULength in DicomServiceOption.
* Rewrite SOP class extended negotiation support (#740)
* Bug fix: extended negotiations have been accepted by default, but should be explicitly accepted (#900)
* Bug fix: Send only PrintManagementMetaSopClassUid on AssociationRequest instead of all the various SopClassUids of the NCreate and NSet requests (#667)
* Global static property DicomValidation.PerformValidation to turn off validation for every DicomDataset. 
* Bug fix: Prevent DICOM client from freezing when too many DICOM requests time out and async operations invoked is a low number

#### v.4.0.2 (7/30/2019)
* Bug fix: prevent resource leak when DesktopNetworkListener waits for new TCP clients
* Updated to DICOM Dictionary 2019a (#724)
* Add pure managed JpegLosses Decoder to DICOM.NetCore project
* Upgraded native libraries to MSVC platform toolset v141 (VS 2017) (#814)
* Replaced deprecated licenseUrl tags in NuGet specification files (#813)
* Add validation of content when adding DICOM elements to DicomDataset. This validation is skipped when reading files or receiving data via network.
* Be more prudent when releasing association after the linger timeout (#840)
* A completely new DicomClient, under the namespace Dicom.Network.Client.DicomClient (beware of confusion with Dicom.Network.DicomClient!)
  * The intent is that the old Dicom.Network.DicomClient will disappear in the next major update, so the namespace confusion shouldn't last very long.
  * For now, both versions can be used side by side according to your needs. All of our unit tests cover both implementations. 
  * The new Dicom.Network.Client.DicomClient sports the following characteristics:
    * Redesigned architecture using state pattern. This makes the DicomClient a lot more robust in various scenarios (abort while sending requests, disconnect while releasing association, etc)
    * Completely async from the very start
    * Full and graceful cancellation support using CancellationToken. Upon cancellation, no more requests will be sent, the association will be released and the connection closed gracefully.
    * One DicomClient instance per DICOM server. The host, port and other server related parameters are moved to the DicomClient constructor.
    * More hooks to react to the various states a DicomClient goes through. (e.g. when connecting, when lingering the association, etc.)
* Bug Fix: Fixed wrong interpretation and application of LUT for PALETTE COLOR images (#817)
* Bug Fix: Allow any SOP Class to be set as Affected SOP CLass in C-FIND requests (#808)
* Bug Fix: Don't drop connection right after releasing an association (#839)
* Bug Fix: Wait for release of previous association before opening a new one  (#833)
* Bug Fix: When a connection is still open but the association is already released, create a new association (#833)
* Bug Fix: When adding datasets to a DicomDirectory where some patientNames have trailing ^, then they were not recognized as one patient (#765)
* Bug Fix: Anonymizer throws exception on private tags (#771)
* Bug Fix: Linear windowing wrong in corner cases (#816)
* Bug Fix: Fix DicomClient getting stuck when sending one request fails completely (#848)
* Added Modality LUT Sequence and VOI LUT Sequence functionality when generating a DICOM Image.
* Bug Fix: Logging requests with very long private tags throws exception (#846)
* Bug Fix: turn off validation when creating CFind-, CGet- or CMove-Requests, since there are no newly generated data included, but already existing UIDs have to be added there. (#860, #842)
* Bug Fix: generation of DicomUID using obsolete method Generate("name") resulted in invalid UIDs. (#862)
* Bug Fix: Disabling dataset validation for file meta information objects. (#859)
* Bug Fix: JPEG 2000 decodes wrong colors in .NET Core (#850)
* Enable secure DICOM Tls 1.0, 1.1 and 1.2 (#872)
* Set text encoding of Json to UTF-8, as defined in dicom standard F.2
* Bug Fix: Photometric Interpretation updates on Transfer Syntax changes (#836)
* Bug Fix: DicomOverlayData OriginX and OriginY were swapped
* Bug Fix: Handle Json deserializing of empty values (#873)

#### v.4.0.1 (3/13/2019)
* change IFileReference and IByteBuffer to have offset of type long so that big files can be processed (#743)
* internally identify dicom servers by port/ipadress combination instead of only port (#699)
* DicomDirectory.AddFile returns a reference to the newly added patient-, study-, series- and instance-Record.
* Update Json DS validation regex (#643)
* Add option to DicomFile.Open how to deal with large tags (#617)
* DicomFileMetaInformation now uses pre-existing SourceAET where possible
* PixelData.GetMinMax now has 2 overloads, one that takes padding into account and one wihtout the padding parameter (#675)
* string.ToUpper() is replaced by string.ToUpperInvariant() to prevent bad character conversion on turkish system
* Fix detecting default windowing if a dataset contains several windows configurations (#741)
* Fix bug in .net core when a image is both flipped in x and y direction (#721)
* Pass through the timeout parameter from DicomClient.Send to the constructor of DesktopNetworkStream (#732)
* Added appveyor.yml file for ci by this setting (#729)
* Bug Fix : anonymized patient name is now encoded with same character set as the original Dicom.
* add DicomUID.IsVolumeStorage.
* Bug Fix : DICOM server may throw DicomDataException on association when non-standard transfer syntax was proposed (#749)
* allow Query/Register/Unregister transfer syntax.
* DicomCFindRequest should allow defnition of Query Retrieve Information Model (#708)
* Bug fix : DicomUIDGenerator.GenerateDerivedFromUUID converts Guids incorrectly to the DICOM "2.25." + UUID format (#762)
* Bug Fix : TryGetValue, TryGetValues, TryGetSingleValue should return false instead of throw exception. (#746)
* Add methods to calculate localizer lines (#779)
* Bug Fix : DicomPixelData.Create throws Exception if BitsAllocated >= 32 (#716)
* Bug Fix: GetValues<object> on empty element may throw ArgumentOutOfRangeException (#720)
* Serilog for .NET Standard 1.3/.NET Core (#772)
* Bug Fix : DicomServer does not close TcpClient/socket after client closed connection (#795)
* Bug Fix : JsonDicomConverter should decode BulkDataURI element(#796)
* Bug Fix: fix deserialization of Json when the VR-property is not on first position (#730) 
* DicomClient uses StrongBox to reduce memory consumption (#794)
* Bug Fix: C-STORE request may hang. (#792)

#### v.4.0.0 (9/24/2018)
* Demonstrate and fix error in RLELossless Transfer Syntax Codec
* Fixing 2 UWP Networking Bugs (#636, #637)
* Add List of known Private UID's (#589)
* DicomReader: Prevent premature exit from privateBadSequence when private sequence contains sub-sequence (#565 #626)
* Saving a file with deflated transfer syntax occasionally fails (#621)
* Anonymizer not removing Sequences (#610 #611)
* Deprecate DicomClient.WaitForAssociation and provide association events (#605 #609)
* Subclassing DicomServer (#602 #604)
* Support CP-1066 (#597 #606)
* DicomDataset.Add and .AddOrUpdate overloads with Encoding parameter (#596 #607)
* Code generator support for anonymization data (#594 #595)
* DicomServer to listen on IPv6 socket (#588 #604)
* DicomAnonymizer blank DicomDate/DicomDateTime to DateTime.MinValue instead of empty value (#576 #593)
* DicomAnonymizer ignores the PatientName and PatientID in the SecurityProfile (#575 #592)
* Private group not added to tag when private tag item is added to dataset (#570 #577)
* ReceivingApplicationEntityTitle and SendingApplicationEntityTitle omitted during Save (#563 #569)
* Downgrade desktop libraries to framework version 4.5 (#561 #562)
* Add support for Unity 2017.1 platform (#560 #585)
* Handle fragmented OW pixel data when creating EncapsulatedPixelData for new pixel data (#553 #586) 
* DicomImage is not thread safe (#552 #582)
* DicomUIDGenerator.Generate UID Collisions (Non-unique UIDs) (#546 #571)
* Correct interpolation of rescaled overlay graphics (#545 #558)
* Some getters of optional sequences do not account for missing sequence (#544 #572)
* A-ASSOCIATE-AC PDU parsing incorrect (#543 #583 #590 #591)
* DicomCFindRequest is unsuitable for "Search for Unified Procedure Step (C-FIND)" (#540 #580)
* DicomClient proposes wrong presentation context in .NET core with codec that does not support 16 bit encoding (#538 #600)
* Private tag is listed out or order (#535 #566)
* JsonDicomConverter.ParseTag is very slow for keyword lookups (#533 #531)
* DicomDictionary.GetEnumerator() is very slow (#532 #534)
* DicomPixelData.BitsAllocated setter removed (#528 #564)
* Complete list of transfer syntax fields from the DICOM Standard (#526 #599)
* DicomClient.SendAsync will never return when certain non-transient exceptions are thrown (#525 #584)
* CStore-SCU always adds a PC with LEExplicit and LEImplicit (#524 #541)
* Added Maximum Clients Allowed to restrict connection to SCP (#523 #573)
* Updated JPEG-LS to latest CharLS commit (#517)
* Support for anonymization, deflated and compressed transfer syntaxes on Unity (#496)
* Support for up to 16 bit JPEG 2000 codecs on Android, iOS, Mono and .NET Core (#496)
* Added missing encodings for .NET Core (#481 #486)
* Update to latest DICOM Standard 2018b (#480 #482 #536 #537 #555 #559 #619 #676)
* Convert .NET Core projects to use VS 2017 .csproj project files (#470 #473)
* Add TextWriterLogger (#461 #542)
* Call to DicomServer.Stop does not remove all clients (#456 #464)
* Repository re-organization (#445 #446 #447 #448 #451 #452 #455 #462 #463 #465 #467 #468 #469 #476 #477 #478)
* Hololens support on Unity (#431 #556)
* Deprecate Legacy class library (#415 #449)
* Provide System.Drawing.Bitmap support for image rendering with .NET Core (#409 #450 #459)
* Added optional parameter for use in extended DicomService (#348 #441)
* Consistently asynchronous networking API (#331 #584)
* Pass through unsupported user data during PDU parsing (#242 #443)
* Remove warning messages during build (#33 #438)
* Online and NuGet packages API documentation (#28 #459 #466 #574 #584)
* Status code in respose got lost and mapped to an internally known status code (#616)
* WinFormsImage may throw exception on Dispose or on GC (#634)
* Fix StackOverflowException in Vector3D multiplication (#640)

#### v.3.0.2 (4/20/2017)
* DicomRejectReason enumerables should be parsed w.r.t. source (#516 #521)
* Incorrect numerical value on RejectReason.ProtocolVersionNotSupported (#515 #520)
* Add private creator to private tags when deserializing json (#512 #513)
* Adding private tags implicitly uses wrong VR (#503 #504)
* Add option in DicomServiceOptions for max PDVs per PDU (#502 #506)
* DicomResponse.ErrorComment is always added in the DicomResponse.Status setter, even for successes (#501 #505)
* DicomStatus.Lookup does not consider priority in matching (#499 #498)
* DesktopNetworkListener can throw an exception which causes DicomServer to stop listening (#495 #519)
* Cannot create DICOMDIR after anonymizing images (#488 #522)
* Cannot parse dicom files if the last tag is a private sequence containing only empty sequence items (#487 #518)
* If the connection is closed by the host, DicomClient will keep trying to send (#472 #489)
* N-CREATE response constructor throws when request command does not contain SOP Instance UID (#484 #485)
* Cannot render YBR_FULL/PARTIAL_422 with odd number of columns (#471 #479)
* Dicom Server listener consumes large amount of memory if http request is sent to listener (#327 #509)

#### v.3.0.1 (3/06/2017)
* Add runtime directives to enable .NET Native builds for UWP (#424 #460)
* YBR_FULL_422 JPEG Process 14 SV1 compressed image incorrectly decoded (#453 #454)

#### v.3.0.0 (2/15/2017)
* DICOM Anonymizer preview (#410 #437)
* Client should not send if association rejected (#433 #434)
* Deploy error for Unity based applications on Hololens (#431 #432)
* Add method "AddOrUpdatePixelData" to the DicomDataset (#427 #430)
* Adding too many presentation contexts causes null reference exception in DicomClient.Send (#426 #429)
* Serialize to XML according to DICOM standard PS 3.19, Section A (#425)
* Invalid reference in Universal targets build file (#422 #423)
* Alpha component is zero for color images on UWP, .NET Core and Xamarin platforms (#421 #428)
* Print SCP exception due to insufficient DicomDataset.AddOrUpdate refactoring (#353 #420)
* Invalid decoding of JPEG baseline RGB images with managed JPEG codec (#417 #419)
* DicomFile.Save throwing an exception in DotNetCore for macOS (#411 #413)
* Added method GenerateUuidDerived (#408)
* Padding argument not accounted for in some IPixelData.GetMinMax implementations (#406 #414)
* Incorrect handling of padded buffer end in EvenLengthBuffer.GetByteRange (#405 #412)
* Unhandled exception after error in JPEG native decoding (#394 #399)
* DicomDataset.Get&lt;T[]&gt; on empty tag should not throw (#392 #398)
* Efilm 2.1.2 seems to send funny presentation contexts, break on PDU.read (#391 #397)
* Improved reliability in DicomClient.Send (#389 #407)
* Cannot catch exceptions while doing C-STORE if I close my network connection (#385 #390)
* Handle UN encode group lengths and missing last item delimitation tag (#378 #388)
* Invalid handling of overlay data type, description, subtype and label (#375 #382)
* Incorrect message logged when async ops are not available, but requested (#374 #381)
* Fix get object for all DicomValueElement inheritors (#367 #368)
* Handle parsing sequence items not associated with any sequence (#364 #383 #435 #436)
* System Out Of Memory Exception when saving large DICOM files (#363 #384)
* Null characters not trimmed from string values (#359 #380)
* Corrected JPEG-LS encoding and JPEG decoding for YBR images (#358 #379 #416 #418)
* Cannot override CreateCStoreReceiveStream due to private fields (#357 #386)
* DicomClient multiple C-Store request cause exception when AsyncOps is not negotiated (#356 #400)
* Enable registration of private UIDs (#355 #387)
* DICOM Parse error - Stack empty (#342)
* Invalid abort upon exception in P-Data-TF PDU processing (#341 #401)
* Sufficient image creation when Bits Allocated does not match destination type size (#340 #350)
* Some Dicom Printer refuse print requests from fo-dicom (#336)
* DicomContentItem.Children() throws exception when there are no children (#332 #333)
* Functional changes in Dataset.Add, rename of ChangeTransferSyntax (#330 #343)
* Added support for more date/time formats (#328 #352)
* Exception if Storage Commitment N-Event Report response does not contain EventID tag  (#323 #329)
* ImageDisposableBase implicit destructor missing (#322 #326)
* Dicom Response Message should be sent using the same Presentation Context in the Request (#321)
* DicomDataset.Contains(DicomTag tag) matches on object, will not find private tags (#319 #351)
* Add DICOM VR Codes as constants (#315)
* DicomClient should be able to C-STORE non-Part 10 DICOM files (#306 #307)
* Incorrect dependency in fo-dicom.Universal.nuspec (#300 #301)
* GetDateTime method does not handle missing date and time tags (#299 #302)
* Print SCP sample reports exception due to missing ActionTypeID in N-ACTION response (#298 #308)
* Red and Blue bytes swapped in color images on iOS (#290 #291)
* Support creating DS Value elements from string and IByteBuffer (#288)
* Pixel Data not null-padded to even length (#284 #286)
* Merge core and platform assemblies (#280 #283)
* ChangeTransferSyntax throws an exception (J2k 16-bit -&gt; Jpeg Lossy P 4) (#277 #281)
* Merge DicomUID partial files (#268 #270)
* Wrong description for some tags (#266 #271)
* DicomFileMetaInformation overly intrusive (#265 #285)
* Type 3 property getters in DicomFileMetaInformation throw when tag not defined (#262 #264)
* Invalid DicomDateTime output format (#261 #269)
* NLog Formatted Logging Failing (#258 #260)
* .NET Core Library Build Request (#256 #294 #296 #297 #310 #311 #325 #334)
* Adaptations for fo-dicom on Unity platform (#251 #252 #253 #255 #257 #263 #287 #289 #292 #293)
* Log4net event logging config not working with AssemblyInfo.cs XMLConfigurator (#244 #248)
* Implement SOP Class Extended Negotiation (#241 #243 #304 #305)
* DicomClient.Send DicomAssociationRejectedException not working (#239 #249)
* Dicom.Platform.rd.xml file should be included as Embedded Resource (#237 #247)
* DicomIntegerString.Get&lt;T&gt;() throws for enums and non-int value types (#231 #212 #226)
* Upgrade dictionary to latest DICOM version 2016e (#229 #233 #245 #246 #317 #318 #360 #362 #372 #373)
* Deflate Transfersyntax (#227 #259)
* Use an editorconfig-file (#216 #215)
* Upgrade to Visual Studio 2015 toolset (#214 #217)
* Limited debug info for DicomDataset (#210 #211)
* Allow specifying AbstractSyntax distinct from RequestedSOPClassUID (#208 #209)
* Separate NuGet packages for all supported platforms (#206 #207 #275 #282)
* Support more date-time parser formats (#205)
* DicomDecimalString constructor fails with decimals if CurrentCulture has decimal commas (#202 #203)
* Add VR Other Long (OL) (#201 #232)
* Improved reliability in network operations (#199 #234 #312 #314 #316 #324)
* If DicomServer already running, get instance of them (#191 #250)
* Implement JSON serialization and deserialization of DICOM objects (#182 #186)
* Open and save DicomDirectory to Stream (#181 #235)
* Implement C-GET support (#180 #309)
* Exposing network infos (ip and port) in association (#173 #225 #377)
* Consider implementing DicomDataset.Clone() as "DeepClone" (#153 #313)
* Image compression/decompression for Mono and Xamarin (#128 #279 #295)

#### v2.0.2 (2/15/2016)
* "Index was outside the bounds of the array" in PrecalculatedLUT indexer (#219 #221)
* DicomReader reads past end of file if empty private sequence is last attribute in dataset (#220 #222)
* DicomReader reads past end of file if first private sequence item is zero length (#223 #224)

#### v2.0.1 (1/22/2016)
* DICOM CP-246 not handled correctly in DicomReader (#177 #192)
* Fix for #64 breaks parsing of valid datasets (#178 #184 #194)
* Invalid VR in explicit dataset leads to 'silent' stop (#179 #196)
* DicomDictionary.UnknownTag missing new VRs OD, UC and UR (#183 #185)
* DicomPixelData.Create is broken for signed pixel data with BitsAllocated != BitsStored (#187 #189)
* CompositeByteBuffer ArgumentException (#195 #198)

#### v2.0.0 (1/14/2016)
* Removed Modality Dicom Tag in Study Request (#166)
* Checking for valid Window Center and Window Width values before using in GrayscaleRenderOptions (#161 #163)
* Initialize managers automatically via reflection (#148 #149)
* Message Command Field Priority invalid for C-ECHO and all DIMSE-N Requests (#141 #143)
* Overlay data error corrections (#110 #138 #140)
* Report status for additional presentation contexts (#137 #139)
* Extended stop parsing functionality with support e.g. for sequence depth (#136 #142)
* Handle simultaneous use of explicit sequence length and sequence delimitation item (#64 #135)
* Parse error when encapsulated pixel data appears inside sequence item (#133 #134)
* Universal Windows Platform library with networking, imaging and transcoding capability (#118 #124 #125 #126 #132)
* Improved exception reporting for NLog (#121 #122)
* MetroLog connector is Portable Class Library (#119 #120)
* Fix of concurrency bugs in DicomDictionary (#114 #115 #151 #152)
* Xamarin Android platform library with imaging cabability (#113 #117)
* Xamarin iOS platform library with imaging cabability (#111 #112)
* Portable Core and platform-specific assemblies, including basic Mono implementation (#13 #93 #94 #60 #109)
* Network abstraction layer (#86 #106 #156 #159 #160 #157 #164 #158 #165 #167 #175)
* Transcoder abstraction layer (#102 #105)
* Synchronized LogManager API with other managers (#103 #104)
* Image abstraction layer (#83 #85 #92 #101 #144 #145 #150)
* I/O abstraction layer (#69 #78 #97 #100)
* Provide Task Asynchronous Pattern (async/await) for file I/O and network operations (#65 #90 #96 #98 #99 #107 #116 #130 #131)
* Provide NullLogger for disabled logging (#89 #91)
* Improved NuGet installation procedure for codec assemblies (#87 #88 #123)
* DICOM Dump can ignore private dictionary (#84)
* API for applying color LUT on grayscale image (#79 #81 #146 #147)
* Log4Net connector and NuGet package (#76 #77)
* JPEG, JPEG-LS and JPEG2000 source code updated to latest applicable version (#74 #75)
* Reverted memory mapped file implementation for image loading (#71 #72 #73)
* MetroLog connector and NuGet package (#59 #68)

#### v1.1.0 (8/10/2015)
* Enable configuration of default encoding in the DicomDatasetReaderObserver (#54)
* DicomDataset.Add(DicomTag, ...) method does not support multi-valued LO, PN, SH and UI tags (#51)
* Explicit VR file parsing failures due to strictness (#47)
* Overlay scaling in WPF images (#46)
* Prevent non-socket related exceptions from being swallowed (#45)
* Codec loading - add logging and default the search filter wildcard (#41)
* Use memory mapped file buffer to improve large image reading (#17)
* Improved reliability in search for native codec assemblies (#14)
* Consistent handling of Get&lt;T&gt; default values (#10)
* DICOM dictionary (tags and UIDs) updated to version 2015c (#9, #44)
* UC, UR and OD value representations added (#9, #48)
* Serilog support added; NLog and Serilog loggers moved to separate assemblies (#8, #34)
* Corrected Color32.B getter (#7)
* Upgraded to .NET 4.5 and C/C++ toolset v120 (#4)
* Use UTF-8 encoding where appropriate (#2, #20, #21)
* Fixed JPEG Codec memory corruption when encoding decoding on the same process for long period (#1)

#### v1.0.38 (withdrawn)
* Fix OW swap for single byte images
* Better handling of long duration and aborted connections
* Many imported extensions and bug fixes!

#### v1.0.37 (2/19/2014)
* Add DICOM Compare tool to project
* Add support for disabling TCP Nagle algorithm
* Better handling of aborted connections
* Fix some UID values containing encoding characters
* Fix extraction of embedded overlays
* Utility methods for calculating window/level
* Use number keys to change W/L calculation mode in dump utility
* Use O key to show/hide overlays in dump utility
* Fix byte swapping for Implicit VR single byte images

#### v1.0.36 (8/6/2013)
* Fix bug sorting private tags
* Ability to add private tags to dataset
* Better handling of improperly encoded private sequences
* Fix bug adding presentation contexts from requests
* Fix typo in N-Set response handler

#### v1.0.35 (7/5/2013)
* Fix bug adding presentation contexts with Implicit Little Endian syntax
* Add option to use the remote AE Title as the logger name
* Miscellaneous improvements and fixes

#### v1.0.34 (6/27/2013)
* Fix bug returning default value for zero length elements
* Fix exception when disposing DicomDirectory
* Fix menu bug in DICOM Dump utility when changing syntax to JPEG Lossless
* Fix bug matching private DICOM tags
* Add classes for basic structured report creation
* Ability to browse multiframe images in DICOM Dump utility
* Ability to recover when parsing invalid sequences
* Ability to parse improperly encoded private sequences

#### v1.0.33 (4/28/2013)
* Add logging abstraction layer to remove runtime dependency on NLog
* Fix bug reading duplicate entries in DICOM dictionary
* Fix bug storing AT values
* Fix bug sorting private DICOM tags
* Fix bug using custom DicomWriteOptions

#### v1.0.32 (3/12/2013)
* DICOM Media example by Hesham Desouky
* Move DicomFileScanner to Dicom.Media namespace
* Add WriteToConsole logging extension method
* Increase line length of dataset logging extension methods
* Fix reading of sequences in DICOMDIR files (Hesham Desouky)
* Improve rendering performance by precalculating grayscale LUT
* Ability to render single-bit images
* Fix hash code implementation for private tags
* Miscellaneous improvements and fixes

#### v1.0.31 (1/13/2013)
* Improved portability and fewer compiler warnings (Anders Gustafsson)
* Ensure frame buffers created by codecs have even length
* Import DicomFileScanner from mDCM
* Ability to save datasets and images in DICOM Dump utility
* Ability to change tranfer syntax in DICOM Dump utility
* Fix loss of embedded overlay data during compression
* Fix rendering of big endian images
* Miscellaneous improvements and fixes

#### v1.0.30 (1/1/2013)
* Fix bug rescaling DicomImage (Mahesh Dubey)
* Add rules for matching and transforming DICOM datasets
* Miscellaneous improvements and fixes

#### v1.0.29 (12/22/2012)
* Minor modifications to facilitate library porting to Windows Store apps (Anders Gustafsson)
* Convert unit tests to use MS Unit Testing framework
* Move DICOMDIR classes back to Dicom.Media namespace
* Change DicomDirectory Open/Save methods to be consistent with DicomFile usage
* Fix bug decoding single frame from a multiframe image (Mahesh Dubey)

#### v1.0.28 (12/12/2012)
* Display exception message in DICOM Dump for image rendering errors
* Remove serialization members
* Fix bug where frame is not added to OtherWordPixelData (Mahesh Dubey)
* Fix bug where exception is not thrown for out of range frame numbers in GetFrame() (Mahesh Dubey)
* Fix bug where internal transfer syntax is not set when transcoding file (Mahesh Dubey)
* Add request/response classes for DICOM Normalized services
* Change DicomCStoreRequest constructor to use SOP Class/Instance UIDs from dataset instead of FMI
* Experimental support for DICOM directory files (Hesham Desouky)

#### v1.0.27 (10/30/2012)
* Ensure that file handles are closed after opening or saving DICOM file
* Add ability to move file pointed to by FileReference
* Fix window/level settings not being applied to rendered DicomImage
* Fix processing order of received DIMSE responses
* Process P-Data-TF PDUs on ThreadPool
* Temporary fix for rendering JPEG compressed YBR images
* Fix Async Ops window for associations where it is not negotiated
* Fix bug reading Palette Color LUT with implicit length
* Support decompression and rendering of JPEG Process 2 images
* Enable modification of Window/Level in DicomImage

#### v1.0.26 (10/19/2012)
* Advanced DIMSE logging options for DicomService base class
* Advanced configuration options for P-Data-TF PDU buffer lengths
* Fix bug where final PDV may not be written to P-Data-TF PDU
* Fix bug reading DIMSE datasets from network

#### v1.0.25 (10/18/2012)
* Fix min/max pixel value calculation for unsigned 32-bit pixel values
* Fix collection modified exception when calculating group lengths
* Better handling of null values when adding elements to dataset
* Fix default values when accessing SS/US element values (Anders Gustafsson, Cureos AB)
* Fix decoding of JPEG2000 images with signed pixel data (Mahesh Dubey)
* Ability to decompress single frame from dataset (Mahesh Dubey)
* Use ThreadPoolQueue to process related response messages in order

#### v1.0.24 (10/01/2012)
* Change the default presentation context transfer syntax acceptance behavior to prefer the SCU proposed order
* Reject all presentation contexts that have not already been accepted or rejected when sending association accept
* Add finalizers to temp file classes to catch files not deleted at application exit
* Remove Exists() method from DicomDataset (duplicates functionality of Contains())
* Extension methods for recalculating and removing group length elements
* Force calculation of group lengths when writing File Meta Info and Command datasets
* Fix exception when attempting to display ROI overlays
* Add ability to extract embedded overlays from pixel data
* Detect incorrect transfer syntax in file meta info
* Add support for reading and displaying GE Private Implicit VR Big Endian syntax

#### v1.0.23 (09/26/2012)
* Fix W/L calculation creating negative window width
* Round VOI LUT values instead of casting away fraction
* Fix bug reading signed pixel data from buffer
* Fix encoding of JPEG2000 images with signed pixel data
* Throttle queueing of PDUs to prevent out of memory errors for very large datasets
* Better management of PDU buffer memory
* Better handling for irregular specific character sets
* Support displaying images without specified photometric interpretation
* Ability to read files without preamble or file meta information (including ACR-NEMA)

#### v1.0.22 (09/25/2012)
* Add Offending Element tags to C-Move response output
* Add exception handling for C-Store requests with unparsable datasets
* Handle ObjectDisposedExceptions in network operations
* Fix transcoding between uncompressed transfer syntaxes
* Don't parse values for IS and DS elements if returning string types
* Add AMICAS private tags (AMICAS0) to private dictionary
* Add support for 32-bit pixel data (Anders Gustafsson, Cureos AB)
* Better handling of default item in Get&lt;&gt; method (Anders Gustafsson, Cureos AB)
* Support opening DicomFile from Stream (Anders Gustafsson, Cureos AB)
* Add support SIGMOID VOI LUT function
* Better handling of size and position of image display window in DICOM Dump
* Fix calculation of W/L from smallest/largest pixel value elements
* Fix viewing of images with bits allocated == 16 and bits stored == 8
* Add support for image scaling in DicomImage
* Use library to scale images before displaying in DICOM Dump
* Calculate W/L from pixel data values if no defaults are available
* Add ability to Get&lt;&gt; Int32 values from US/SS elements
* Add ability to Get&lt;&gt; DicomVR and IByteBuffer from elements
* Add ability to Get&lt;&gt; byte[] from elements
* Add ability to render basic PALETTE COLOR images
* Fix unnecessary byte swap for 8-bit pixel data stored in OW
* Add DicomFileException to allow better chance of recovery from parse errors
* Add maximum PDU length to association output
* Fix major bug in writing PDataTF PDUs; improvements in performance and memory usage
* Add ability to propose additional transfer syntaxes in C-Store request

#### v1.0.21 (09/14/2012)
* Add connection close event and socket error handlers to DicomService
* Fix C-Store SCP example's constructor not passing logger

#### v1.0.20 (09/13/2012)
* Fix exception in DicomClient when releasing association

#### v1.0.19 (09/13/2012)
* Force passing of Logger to DicomService constructor (may be null)

#### v1.0.18 (09/13/2012)
* Print Offending Element values when outputing request to log
* Add ability to pass custom logger to DicomService based classes

#### v1.0.17 (09/12/2012)
* Check overlay group before attempting to load overlay data
* Add ability to copy value column to clipboard in DICOM Dump
* Fix DicomClient linger timeout and add release timeout

#### v1.0.16 (09/11/2012)
* Fix decompression of JPEG Baseline Process 1 images
* Fix conversion of YBR to RGB in JPEG compressed images
* Add ability to handle encapsulated OW pixel data
* Better handling of grayscale images without Window/Level in dataset

#### v1.0.15 (09/06/2012)
* Add ability to store user state object in DicomService based classes
* Add ability to store user state object in DicomClient
* Fix handling of UIDs in DicomCFindRequest
* Fix comparison of private DicomTags
* Add shortcut constructor for private DicomTags
* Handle null DicomDateRange in DicomDataset.Add()
* Modality Worklist C-Find helper method

#### v1.0.14 (09/05/2012)
* Fix bug in DicomDatasetReaderObserver handling zero length Specific Character Set elements
* Fix bug in DICOM Dump when displaying zero length UIDs
* Load implementation version from assembly info

#### v1.0.13 (09/04/2012)
* Add ability for library to create and manage temp files
* User state object for DIMSE requests and responses
* Fix reading of elements with unknown dictionary VR (Justin Wake)
* Fix handling of UIDs in DicomCMoveRequest (Justin Wake)
* Add version to file meta information
* Add support for multiframe images in DicomImage

#### v1.0.12 (08/27/2012)
* Add private dictionary to assembly
* Fix parsing errors when reading private dictionaries
* Fix reading of private tags
* Miscellaneous enhancements

#### v1.0.11 (08/23/2012)
* Accept unknown transfer syntaxes
* Add ability to write DICOM dataset to string

#### v1.0.10 (08/13/2012)
* Fix bug preloading dictionary from another assembly (Mahesh Dubey)
* Add name of UID to DICOM Dump elements
* Better error handling in GetDateTime method
* Persistent temporary file remover

#### v1.0.9 (08/02/2012)
* Parsing of Attribute Tag element type
* Fix bug displaying compressed images
* Add codec libraries as references to DICOM Dump utility
* Fix bug writing private sequence lengths
* Fix stack overflow when reading datasets with lots of sequences
* Fix big endian pixel data being swapped twice

#### v1.0.7 (07/26/2012)
* Fix exception when accessing overlay data
* Fix parsing of multi-value string elements
* Add option to display image in DICOM Dump utility
* Fix C-Store request from Conquest causing exception

#### v1.0.6 (07/24/2012)
* Don't throw exception for invalid UID characters
* Allow casting of OB & UN elements to value types

#### v1.0.5 (07/22/2012)
* Bug fixes
* DICOM Dump example project

#### v1.0.4 (07/18/2012)
* Make logger instance protected in DicomService
* Lock DICOM dictionary while loading
* Throw exception if no DICOM dictionary entry is found while adding element to dataset
* Fix bug where status is not being set in DIMSE response
* Fix bug in C-Store SCP where file is inaccessible
* Add C-Store SCP example project

#### v1.0.3 (07/11/2012)
* Fix parsing of explicit length sequences

#### v1.0.2 (07/07/2012)
* Image rendering
* Don't create offset table for datasets over 4Gb
* Regenerate dictionary and tags to include grouped elements such as overlays
* Fix bug in ByteBufferEnumerator

#### v1.0.1 (06/22/2012)
* Initial public release<|MERGE_RESOLUTION|>--- conflicted
+++ resolved
@@ -2,11 +2,8 @@
 
 * Bug fix: DS VR type value ending with \0 fails to serialize in JsonDicomConverter (#1078)
 * Allow disabling validation in JsonDicomConverter
-<<<<<<< HEAD
+* Bug fix: IPv6 issue in DesktopNetworkStream
 * Optimize DicomTag.GetHashCode() (#1088)
-=======
-* Bug fix: IPv6 issue in DesktopNetworkStream
->>>>>>> 748f0e27
 
 #### v.4.0.6 (8/6/2020)
 * Update to DICOM Standard 2020b.
