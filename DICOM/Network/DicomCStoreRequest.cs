﻿// Copyright (c) 2012-2019 fo-dicom contributors.
// Licensed under the Microsoft Public License (MS-PL).

<<<<<<< HEAD
using System.Collections.Generic;
=======
using System;
>>>>>>> 8d95fa00

namespace Dicom.Network
{
    /// <summary>
    /// Represents a DICOM C-Store request to be sent to a C-Store SCP or a C-Store request that has been received from a C-Store SCU.
    /// </summary>
    /// <example>
    /// The following example shows how to use the <see cref="DicomClient"/> class to send DICOM C-Store requests to a DICOM C-Store SCP.
    /// <code>
    /// var client = new DicomClient();
    ///
    /// // queue C-Store request to send DICOM file
    /// client.Add(new DicomCStoreRequest(@"test1.dcm") {
    ///		OnResponseReceived = (DicomCStoreRequest req, DicomCStoreResponse rsp) => {
    ///			Console.WriteLine("{0}: {1}", req.SOPInstanceUID, rsp.Status);
    ///		}
    /// });
    ///
    /// // queue C-Store request with additional proposed transfer syntaxes
    /// client.Add(new DicomCStoreRequest(@"test2.dcm") {
    ///		AdditionalTransferSyntaxes = new DicomTransferSyntax[] {
    ///			DicomTransferSyntax.JPEGLSLossless,
    ///			DicomTransferSyntax.JPEG2000Lossless
    ///		}
    /// });
    ///
    /// // connect and send queued requests
    /// client.Send("127.0.0.1", 12345, false, "SCU", "ANY-SCP");
    /// </code>
    /// </example>
    public sealed class DicomCStoreRequest : DicomPriorityRequest
    {
        /// <summary>
        /// Constructor for DICOM C-Store request received from SCU.
        /// </summary>
        /// <remarks>
        /// In most use cases this constructor will only be called by the library.
        /// </remarks>
        /// <param name="command">DICOM Command Dataset</param>
        public DicomCStoreRequest(DicomDataset command)
            : base(command)
        {
        }

        /// <summary>
        /// Initializes DICOM C-Store request to be sent to SCP.
        /// </summary>
        /// <param name="file">DICOM file to be sent</param>
        /// <param name="priority">Priority of request</param>
        public DicomCStoreRequest(DicomFile file, DicomPriority priority = DicomPriority.Medium)
            : base(DicomCommandField.CStoreRequest, file.Dataset.GetSingleValue<DicomUID>(DicomTag.SOPClassUID), priority)
        {
            File = file;
            Dataset = file.Dataset;

            // for potentially invalid UID values, we have to disable validation
            using (var unvalidated = new UnvalidatedScope(Command))
            {
                SOPInstanceUID = File.Dataset.GetSingleValue<DicomUID>(DicomTag.SOPInstanceUID);
            }
        }

        /// <summary>
        /// Initializes DICOM C-Store request to be sent to SCP.
        /// </summary>
        /// <param name="fileName">DICOM file to be sent</param>
        /// <param name="priority">Priority of request</param>
        public DicomCStoreRequest(string fileName, DicomPriority priority = DicomPriority.Medium)
            : this(DicomFile.Open(fileName), priority)
        {
        }

        /// <summary>Gets the DICOM file associated with this DICOM C-Store request.</summary>
        public DicomFile File { get; internal set; }

        /// <summary>Gets the SOP Instance UID of the DICOM file associated with this DICOM C-Store request.</summary>
        public DicomUID SOPInstanceUID
        {
            get => Command.GetSingleValue<DicomUID>(DicomTag.AffectedSOPInstanceUID);
            private set => Command.AddOrUpdate(DicomTag.AffectedSOPInstanceUID, value);
        }

        /// <summary>Gets the transfer syntax of the DICOM file associated with this DICOM C-Store request.</summary>
        public DicomTransferSyntax TransferSyntax
            =>
                File != null
                    ? (File.FileMetaInfo.Contains(DicomTag.TransferSyntaxUID)
                           ? File.FileMetaInfo.TransferSyntax
                           : File.Dataset.InternalTransferSyntax)
                    : null;

        /// <summary>
        /// Additional transfer syntaxes to propose in the association request.
        ///
        /// DICOM dataset will be transcoded on the fly if necessary.
        /// </summary>
        public DicomTransferSyntax[] AdditionalTransferSyntaxes { get; set; }

        /// <summary>
        /// Gets or sets the (optional) Common Extended Negotiation Service Class UID.
        /// </summary>
        public DicomUID CommonServiceClassUid { get; set; }

        /// <summary>
        /// Gets or sets the (optional) Common Extended Negotiation Related General SOP Class Identification
        /// </summary>
        public List<DicomUID> RelatedGeneralSopClasses { get; set; }

        /// <summary>
        /// Represents a callback method to be executed when the response for the DICOM C-Store request is received.
        /// </summary>
        /// <param name="request">Sent DICOM C-Store request</param>
        /// <param name="response">Received DICOM C-Store response</param>
        public delegate void ResponseDelegate(DicomCStoreRequest request, DicomCStoreResponse response);

        /// <summary>Delegate to be executed when the response for the DICOM C-Store request is received.</summary>
        public ResponseDelegate OnResponseReceived;

        /// <summary>
        /// Internal. Executes the DICOM C-Store response callback.
        /// </summary>
        /// <param name="service">DICOM SCP implementation</param>
        /// <param name="response">Received DICOM response</param>
        protected internal override void PostResponse(DicomService service, DicomResponse response)
        {
            try
            {
                OnResponseReceived?.Invoke(this, (DicomCStoreResponse)response);
            }
            catch
            {
                // ignore exceptions
            }
        }
    }
}<|MERGE_RESOLUTION|>--- conflicted
+++ resolved
@@ -1,11 +1,8 @@
 ﻿// Copyright (c) 2012-2019 fo-dicom contributors.
 // Licensed under the Microsoft Public License (MS-PL).
 
-<<<<<<< HEAD
+using System;
 using System.Collections.Generic;
-=======
-using System;
->>>>>>> 8d95fa00
 
 namespace Dicom.Network
 {
