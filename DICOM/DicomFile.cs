--- conflicted
+++ resolved
@@ -11,14 +11,12 @@
 			FileMetaInfo = new DicomFileMetaInformation();
 			Dataset = new DicomDataset();
 			Format = DicomFileFormat.DICOM3;
-            DicomWriteOptions = DicomWriteOptions.Default;
 		}
 
 		public DicomFile(DicomDataset dataset) {
 			Dataset = dataset;
 			FileMetaInfo = new DicomFileMetaInformation(Dataset);
 			Format = DicomFileFormat.DICOM3;
-            DicomWriteOptions = DicomWriteOptions.Default;
 		}
 
 		public FileReference File {
@@ -44,9 +42,7 @@
 		protected virtual void OnSave() {
 		}
 
-        protected DicomWriteOptions DicomWriteOptions { get; set; }
-
-		public virtual void Save(string fileName) {
+		public void Save(string fileName) {
 			if (Format == DicomFileFormat.ACRNEMA1 || Format == DicomFileFormat.ACRNEMA2)
 				throw new DicomFileException(this, "Unable to save ACR-NEMA file");
 
@@ -61,14 +57,11 @@
 			OnSave();
 
 			using (var target = new FileByteTarget(File)) {
-				DicomFileWriter writer = new DicomFileWriter(DicomWriteOptions);
+				DicomFileWriter writer = new DicomFileWriter(DicomWriteOptions.Default);
 				writer.Write(target, FileMetaInfo, Dataset);
 			}
 		}
 
-<<<<<<< HEAD
-		public virtual void BeginSave(string fileName, AsyncCallback callback, object state) {
-=======
 		public void Save(Stream stream) {
 			if (Format == DicomFileFormat.ACRNEMA1 || Format == DicomFileFormat.ACRNEMA2)
 				throw new DicomFileException(this, "Unable to save ACR-NEMA file");
@@ -87,7 +80,6 @@
 		}
 
 		public void BeginSave(string fileName, AsyncCallback callback, object state) {
->>>>>>> bc714483
 			if (Format == DicomFileFormat.ACRNEMA1 || Format == DicomFileFormat.ACRNEMA2)
 				throw new DicomFileException(this, "Unable to save ACR-NEMA file");
 
@@ -105,7 +97,7 @@
 
 			EventAsyncResult result = new EventAsyncResult(callback, state);
 
-            DicomFileWriter writer = new DicomFileWriter(DicomWriteOptions);
+			DicomFileWriter writer = new DicomFileWriter(DicomWriteOptions.Default);
 			writer.BeginWrite(target, FileMetaInfo, Dataset, OnWriteComplete, new Tuple<DicomFileWriter, EventAsyncResult>(writer, result));
 		}
 		private static void OnWriteComplete(IAsyncResult result) {
@@ -202,7 +194,6 @@
 
 			return result;
 		}
-
 		private static void OnReadComplete(IAsyncResult result) {
 			var state = result.AsyncState as Tuple<DicomFileReader, DicomFile, EventAsyncResult>;
 
